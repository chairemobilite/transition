--- conflicted
+++ resolved
@@ -49,39 +49,21 @@
 };
 
 
-<<<<<<< HEAD
 test('Test offset with no overlaps', async () => {
-    const initial = JSON.stringify(basicCollection);
-    const offsetCollection = await manageOverlappingLines(JSON.parse(initial));
-    expect(JSON.stringify(offsetCollection)).toEqual(initial);
+    const offsetCollection = _cloneDeep(basicCollection);
+    await offsetOverlappingLines(offsetCollection);
+    expect(offsetCollection).toEqual(basicCollection);
 });
 
 
 test('Test offset with basic opposite direction overlap', async () => {
-    const collection = JSON.parse(JSON.stringify(basicCollection));
-    collection.features[1].geometry.coordinates =
-        collection.features[1].geometry.coordinates.map((_, index) => [0, index]).reverse();
-
-    const initial = JSON.stringify(collection);
-    const offsetCollection = await manageOverlappingLines(collection);
-    expect(JSON.stringify(offsetCollection)).toEqual(initial);
-=======
-test('Test offset with no overlaps', () => {
-    const offsetCollection = _cloneDeep(basicCollection)
-    offsetOverlappingLines(offsetCollection);
-    expect(offsetCollection).toEqual(basicCollection);
-});
-
-
-test('Test offset with basic opposite direction overlap', () => {
     const collection = _cloneDeep(basicCollection);
     collection.features[1].geometry.coordinates =
         collection.features[1].geometry.coordinates.map((_, index) => [0, index]).reverse();
 
     const offsetCollection = _cloneDeep(collection);
-    offsetOverlappingLines(offsetCollection);
+    await offsetOverlappingLines(offsetCollection);
     expect(offsetCollection).toEqual(collection);
->>>>>>> 33085c56
 });
 
 
@@ -103,16 +85,12 @@
     }
 
     const offsetCollection = _cloneDeep(collection);
-    offsetOverlappingLines(offsetCollection);
-
-<<<<<<< HEAD
-    const offsetCollection = await manageOverlappingLines(collection);
-=======
+    await offsetOverlappingLines(offsetCollection);
+
     const expectedOffset: GeoJSON.Feature[] = [];
     collection.features.forEach((feature, index) => {
         expectedOffset.push(lineOffset(feature as GeoJSON.Feature<LineString>, OFFSET_WIDTH * index, { units: 'meters' }));
     });
->>>>>>> 33085c56
 
     offsetCollection.features.forEach((feature, i) => {
         expect(feature.geometry).toEqual(expectedOffset[i].geometry);
@@ -138,13 +116,8 @@
         collection.features.push(feature);
     }
 
-<<<<<<< HEAD
-    const initial = JSON.stringify(collection);
-    const offsetCollection = await manageOverlappingLines(collection);
-=======
-    const offsetCollection = _cloneDeep(collection);
-    offsetOverlappingLines(offsetCollection);
->>>>>>> 33085c56
+    const offsetCollection = _cloneDeep(collection);
+    await offsetOverlappingLines(offsetCollection);
     // TODO: Add a more specific expect once the expected behaviour is specified
     expect(offsetCollection).not.toEqual(collection);
 });
@@ -175,33 +148,25 @@
         ]
     };
 
-<<<<<<< HEAD
-    const initial = JSON.stringify(collection);
-    let offsetCollection = await manageOverlappingLines(collection);
-    offsetCollection = await manageOverlappingLines(collection);
-    // Expect not to have an infinite loop in the above calls
-    expect(JSON.stringify(offsetCollection)).not.toEqual(initial);
-=======
-    let offsetCollection = _cloneDeep(collection);
+    const offsetCollection = _cloneDeep(collection);
     // Expect not to have an infinite loop in these calls
-    offsetOverlappingLines(offsetCollection);
-    offsetOverlappingLines(offsetCollection);
+    await offsetOverlappingLines(offsetCollection);
+    await offsetOverlappingLines(offsetCollection);
 
     // Verify line lengths
     collection.features.forEach((feature, i) => {
         expect(offsetCollection.features[i].geometry.coordinates.length).toBe(feature.geometry.coordinates.length);
-    })
+    });
 
     // Verify that offsetted coords are within the offset distance
     let polygon = _cloneDeep(featureSkeleton) as GeoJSON.Feature<GeoJSON.Polygon | GeoJSON.MultiPolygon>;
-    polygon.geometry.type = "Polygon";
+    polygon.geometry.type = 'Polygon';
     collection.features[0].geometry.coordinates.forEach((coord) => {
-        polygon = union(polygon, (circle(coord, OFFSET_WIDTH + 1, {units: "meters"})));
-    })
+        polygon = union(polygon, (circle(coord, OFFSET_WIDTH + 1, { units: 'meters' })));
+    });
     offsetCollection.features[1].geometry.coordinates.forEach((coord) => {
         expect(inside(coord, polygon)).toBeTruthy();
-    })
->>>>>>> 33085c56
+    });
 });
 
 
@@ -230,13 +195,8 @@
         ]
     };
 
-<<<<<<< HEAD
-    const offsetCollection = await manageOverlappingLines(collection);
-    offsetCollection.features.forEach((feature) => {
-=======
-    offsetOverlappingLines(collection);
+    await offsetOverlappingLines(collection);
     collection.features.forEach((feature) => {
->>>>>>> 33085c56
         feature.geometry.coordinates.forEach((coord) => {
             expect(coord[0]).not.toBeNaN();
             expect(coord[1]).not.toBeNaN();
