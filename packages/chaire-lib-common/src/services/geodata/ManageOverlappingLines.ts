/*
 * Copyright 2022, Polytechnique Montreal and contributors
 *
 * This file is licensed under the MIT License.
 * License text available at https://opensource.org/licenses/MIT
 */
import { lineOffset, lineOverlap, lineString } from '@turf/turf';
import { LineString } from 'geojson';

export const OFFSET_WIDTH = 3; // Offset of each line in meters

interface OverlappingSegments {
    /**
     * GeoJSON data containing the overlapping coordinates
     */
    geoData: GeoJSON.Feature<LineString>;
    /**
     * Index of each line in conflict with the specified overlap
     */
    crossingLines: number[];
    /**
     * Directions of each line in conflict.
     * True means the line has the overlap in the same coordinates order as geodata.
     * False means the line has the overlap is in the opposite direction.
     */
    directions: boolean[];
}

<<<<<<< HEAD
export const manageOverlappingLines = async (
    layerData: GeoJSON.FeatureCollection<LineString>,
    isCancelled: (() => boolean) | false = false
): Promise<GeoJSON.FeatureCollection<LineString>> => {
    const overlapMap = await findOverlapingLines(layerData, isCancelled);
    const overlapArray = manageOverlapingSegmentsData(overlapMap, layerData);
    const offsetLayer = await applyOffset(overlapArray, layerData, isCancelled);
    const geojson = cleanLines(offsetLayer);
    return geojson;
};

const findOverlapingLines = async (
    layerData: GeoJSON.FeatureCollection<LineString>,
    isCancelled: (() => boolean) | false = false
): Promise<Map<string, Set<number>>> => {
    return new Promise(async (resolve, reject) => {
        if (isCancelled && isCancelled()) {
            reject('Cancelled');
            return;
        }
        const features: GeoJSON.Feature<LineString>[] = layerData.features;
        // The map contains the feature and a set of numbers
        // The feature is the segment concerned by the overlap
        // The set of numbers is a set that contains the IDs of every single line concerned by the overlap on that segment
        let overlapMap: Map<string, Set<number>> = new Map();
        for (let i = 0; i < features.length - 1; i++) {
            if (i % 20 === 0) {
                if (isCancelled && isCancelled()) {
                    reject('Cancelled');
                    return;
                }
            }
            for (let j = i + 1; j < features.length; j++) {
                const overlap = lineOverlap(
                    lineString(features[i].geometry.coordinates),
                    lineString(features[j].geometry.coordinates)
                );
                if (overlap.features.length === 0) continue;
                if (j % 20 === 0) {
                    await new Promise<void>((resolve) =>
                        setTimeout(() => {
                            overlapMap = fillOverlapMap(overlap, features, overlapMap, i, j);
                            resolve();
                        }, 0)
                    );
                } else {
                    overlapMap = fillOverlapMap(overlap, features, overlapMap, i, j);
                }
            }
        }
        resolve(overlapMap);
    });
};

const fillOverlapMap = (
    overlap: GeoJSON.FeatureCollection<LineString>,
    features: GeoJSON.Feature<LineString>[],
    overlapMap: Map<string, Set<number>>,
    indexI: number,
    indexJ: number
): Map<string, Set<number>> => {
    for (const segment of overlap.features) {
        const overlapStr = JSON.stringify(segment);
        if (!overlapMap.has(overlapStr)) overlapMap.set(overlapStr, new Set());
        overlapMap
            .get(overlapStr)
            ?.add(features[indexI].id as number)
            .add(features[indexJ].id as number);
=======
/**
 * Offset overlapping lines when multiple lines use the same road or segment.
 * This is to be able to visually follow where each line goes.
 * @param layerData GeoJSON data containing the lines to offset (will be modified)
 */
export const offsetOverlappingLines = (
    layerData: GeoJSON.FeatureCollection<LineString>
): void => {
    const overlapMap = findOverlappingLines(layerData);
    const overlapArray = manageOverlappingSegmentsData(overlapMap, layerData);
    applyOffset(overlapArray, layerData);
    cleanLines(layerData);
};

const findOverlappingLines = (layerData: GeoJSON.FeatureCollection<LineString>): Map<string, Set<number>> => {
    const features = layerData.features;
    // The map contains the feature and a set of numbers
    // The feature is the segment concerned by the overlap
    // The set of numbers is a set that contains the indexes of every single line concerned by the overlap on that segment
    const overlapMap: Map<string, Set<number>> = new Map();
    for (let i = 0; i < features.length - 1; i++) {
        for (let j = i + 1; j < features.length; j++) {
            const overlap = lineOverlap(
                lineString(features[i].geometry.coordinates),
                lineString(features[j].geometry.coordinates)
            );
            if (overlap.features.length === 0) continue;
            for (const segment of overlap.features) {
                const overlapStr = JSON.stringify(segment);
                if (!overlapMap.has(overlapStr)) overlapMap.set(overlapStr, new Set());
                overlapMap.get(overlapStr)?.add(i).add(j);
            }
        }
>>>>>>> 33085c56
    }
    return overlapMap;
};

const manageOverlappingSegmentsData = (
    overlapMap: Map<string, Set<number>>,
    layerData: GeoJSON.FeatureCollection<LineString>
): OverlappingSegments[] => {
    const overlapArray: OverlappingSegments[] = [];
    overlapMap.forEach((value: Set<number>, key: string) => {
        const segmentDirections: Array<boolean> = [];
        const keyGeojson = JSON.parse(key);
        // For each line, add the direction of the overlap segment
        value.forEach((index: number) => {
            const data = layerData.features[index];
            const coordinates = keyGeojson.geometry.coordinates;
            const firstPoint = coordinates[0];
            const lastPoint = coordinates[coordinates.length - 1];
            for (let i = 0; i < data.geometry.coordinates.length; i++) {
                const actualPoint = data.geometry.coordinates[i];
                if (actualPoint[0] === firstPoint[0] && actualPoint[1] === firstPoint[1]) {
                    segmentDirections.push(true);
                    break;
                } else if (actualPoint[0] === lastPoint[0] && actualPoint[1] === lastPoint[1]) {
                    segmentDirections.push(false);
                    break;
                }
            }
        });
        const overlap: OverlappingSegments = {
            geoData: keyGeojson,
            crossingLines: Array.from(value),
            directions: segmentDirections
        };
        overlapArray.push(overlap);
    });
    return overlapArray;
};

<<<<<<< HEAD
const applyOffset = async (
    overlapArray: OverlappingSegments[],
    layerData: GeoJSON.FeatureCollection<LineString>,
    isCancelled: (() => boolean) | false = false
): Promise<GeoJSON.FeatureCollection<LineString>> => {
    return new Promise(async (resolve, reject) => {
        for (let i = 0; i < overlapArray.length; i++) {
            if (i % 20 === 0) {
                if (isCancelled && isCancelled()) {
                    reject('Cancelled');
                    return;
                }
            }
            await new Promise<void>((resolve) =>
                setTimeout(() => {
                    const nbOverlapped = overlapArray[i].directions.length;
                    let oppositeDirectionOffset = 0;
                    let sameDirectionOffset = 0;
                    for (let j = 0; j < nbOverlapped; j++) {
                        const segment = overlapArray[i].geoData;
                        if (overlapArray[i].directions[j]) {
                            const offsetLine = lineOffset(segment, 3 * sameDirectionOffset, { units: 'meters' });
                            replaceCoordinate(segment, offsetLine, overlapArray[i].crossingLines[j], layerData);
                            sameDirectionOffset++;
                        } else {
                            const reverseCoordinates = segment.geometry.coordinates.slice().reverse();
                            const reverseLine = segment;
                            reverseLine.geometry.coordinates = reverseCoordinates;
                            const offsetLine = lineOffset(reverseLine, 3 * oppositeDirectionOffset, {
                                units: 'meters'
                            });
                            replaceCoordinate(reverseLine, offsetLine, overlapArray[i].crossingLines[j], layerData);
                            oppositeDirectionOffset++;
                        }
                    }
                    resolve();
                }, 0)
            );
        }
        resolve(layerData);
    });
};

const cleanLines = (geojson: GeoJSON.FeatureCollection<LineString>): GeoJSON.FeatureCollection<LineString> => {
    geojson.features.forEach((feature) => {
        feature.geometry.coordinates = feature.geometry.coordinates.filter((value) => {
            return !Number.isNaN(value[0]) && !Number.isNaN(value[1]);
        });
    });
    return geojson;
};

const replaceCoordinate = (
    lineToReplace: GeoJSON.Feature<LineString>,
    offsetLine: GeoJSON.Feature<LineString>,
    lineId: number,
=======
const applyOffset = (
    overlapArray: OverlappingSegments[],
>>>>>>> 33085c56
    layerData: GeoJSON.FeatureCollection<LineString>
): void => {
    for (let i = 0; i < overlapArray.length; i++) {
        const nbOverlapped = overlapArray[i].directions.length;
        let oppositeDirectionOffset = 0;
        let sameDirectionOffset = 0;
        for (let j = 0; j < nbOverlapped; j++) {
            const segment = overlapArray[i].geoData;
            if (overlapArray[i].directions[j]) {
                const line = layerData.features[overlapArray[i].crossingLines[j]];
                replaceLineCoordinates(segment, sameDirectionOffset, line);
                sameDirectionOffset++;
            } else {
                // No deep copy made before the reverse as there was already one previously
                segment.geometry.coordinates.reverse();
                const line = layerData.features[overlapArray[i].crossingLines[j]];
                replaceLineCoordinates(segment, oppositeDirectionOffset, line);
                oppositeDirectionOffset++;
            }
        }
    }
};

/**
 * Replace coordinates of a segment of line with the offsetted coordinates
 * @param originalSegment The unmodified coordinates of the segment to offset
 * @param offsetCount Units by which to offset the segment
 * @param line The complete line on which to apply the offset segment
 */
const replaceLineCoordinates = (
    originalSegment: GeoJSON.Feature<LineString>,
    offsetCount: number,
    line: GeoJSON.Feature<LineString>
): void => {
    const offsetSegment = lineOffset(originalSegment, OFFSET_WIDTH * offsetCount, { units: 'meters' });
    // We go through the coordinates of every single LineString until we reach the starting point of the segment we want to replace
    for (let i = 0; i < line.geometry.coordinates.length; i++) {
        let match = true;
        originalSegment.geometry.coordinates.forEach((oldCoord, index) => {
            if (i + index >= line.geometry.coordinates.length) {
                match = false;
            } else {
                const lineCoord = line.geometry.coordinates[i + index];
                if (lineCoord[0] !== oldCoord[0] || lineCoord[1] !== oldCoord[1]) {
                    match = false;
                }
            }
        });

        if (match) {
            for (let j = 0; j < originalSegment.geometry.coordinates.length; j++) {
                line.geometry.coordinates[i + j] = offsetSegment.geometry.coordinates[j];
            }
            break;
        }
    }
<<<<<<< HEAD
    const lineIndex = getLineIndexById(lineId, layerData);
    const geoData = layerData as GeoJSON.FeatureCollection<LineString>;
    geoData.features[lineIndex].geometry.coordinates = line.geometry.coordinates;
=======
>>>>>>> 33085c56
};

const cleanLines = (geojson: GeoJSON.FeatureCollection<LineString>): void => {
    geojson.features.forEach((feature) => {
        feature.geometry.coordinates = feature.geometry.coordinates.filter((value) => {
            return !Number.isNaN(value[0]) && !Number.isNaN(value[1]);
        });
    });
};<|MERGE_RESOLUTION|>--- conflicted
+++ resolved
@@ -26,16 +26,20 @@
     directions: boolean[];
 }
 
-<<<<<<< HEAD
-export const manageOverlappingLines = async (
+/**
+ * Offset overlapping lines when multiple lines use the same road or segment.
+ * This is to be able to visually follow where each line goes.
+ * @param layerData GeoJSON data containing the lines to offset (will be modified)
+ */
+export const offsetOverlappingLines = async (
     layerData: GeoJSON.FeatureCollection<LineString>,
     isCancelled: (() => boolean) | false = false
-): Promise<GeoJSON.FeatureCollection<LineString>> => {
+): Promise<void> => {
     const overlapMap = await findOverlapingLines(layerData, isCancelled);
-    const overlapArray = manageOverlapingSegmentsData(overlapMap, layerData);
-    const offsetLayer = await applyOffset(overlapArray, layerData, isCancelled);
-    const geojson = cleanLines(offsetLayer);
-    return geojson;
+    const overlapArray = manageOverlappingSegmentsData(overlapMap, layerData);
+    await applyOffset(overlapArray, layerData, isCancelled);
+    cleanLines(layerData);
+    return;
 };
 
 const findOverlapingLines = async (
@@ -47,7 +51,7 @@
             reject('Cancelled');
             return;
         }
-        const features: GeoJSON.Feature<LineString>[] = layerData.features;
+        const features = layerData.features;
         // The map contains the feature and a set of numbers
         // The feature is the segment concerned by the overlap
         // The set of numbers is a set that contains the IDs of every single line concerned by the overlap on that segment
@@ -68,12 +72,12 @@
                 if (j % 20 === 0) {
                     await new Promise<void>((resolve) =>
                         setTimeout(() => {
-                            overlapMap = fillOverlapMap(overlap, features, overlapMap, i, j);
+                            overlapMap = fillOverlapMap(overlap, overlapMap, i, j);
                             resolve();
                         }, 0)
                     );
                 } else {
-                    overlapMap = fillOverlapMap(overlap, features, overlapMap, i, j);
+                    overlapMap = fillOverlapMap(overlap, overlapMap, i, j);
                 }
             }
         }
@@ -83,7 +87,6 @@
 
 const fillOverlapMap = (
     overlap: GeoJSON.FeatureCollection<LineString>,
-    features: GeoJSON.Feature<LineString>[],
     overlapMap: Map<string, Set<number>>,
     indexI: number,
     indexJ: number
@@ -91,45 +94,7 @@
     for (const segment of overlap.features) {
         const overlapStr = JSON.stringify(segment);
         if (!overlapMap.has(overlapStr)) overlapMap.set(overlapStr, new Set());
-        overlapMap
-            .get(overlapStr)
-            ?.add(features[indexI].id as number)
-            .add(features[indexJ].id as number);
-=======
-/**
- * Offset overlapping lines when multiple lines use the same road or segment.
- * This is to be able to visually follow where each line goes.
- * @param layerData GeoJSON data containing the lines to offset (will be modified)
- */
-export const offsetOverlappingLines = (
-    layerData: GeoJSON.FeatureCollection<LineString>
-): void => {
-    const overlapMap = findOverlappingLines(layerData);
-    const overlapArray = manageOverlappingSegmentsData(overlapMap, layerData);
-    applyOffset(overlapArray, layerData);
-    cleanLines(layerData);
-};
-
-const findOverlappingLines = (layerData: GeoJSON.FeatureCollection<LineString>): Map<string, Set<number>> => {
-    const features = layerData.features;
-    // The map contains the feature and a set of numbers
-    // The feature is the segment concerned by the overlap
-    // The set of numbers is a set that contains the indexes of every single line concerned by the overlap on that segment
-    const overlapMap: Map<string, Set<number>> = new Map();
-    for (let i = 0; i < features.length - 1; i++) {
-        for (let j = i + 1; j < features.length; j++) {
-            const overlap = lineOverlap(
-                lineString(features[i].geometry.coordinates),
-                lineString(features[j].geometry.coordinates)
-            );
-            if (overlap.features.length === 0) continue;
-            for (const segment of overlap.features) {
-                const overlapStr = JSON.stringify(segment);
-                if (!overlapMap.has(overlapStr)) overlapMap.set(overlapStr, new Set());
-                overlapMap.get(overlapStr)?.add(i).add(j);
-            }
-        }
->>>>>>> 33085c56
+        overlapMap.get(overlapStr)?.add(indexI).add(indexJ);
     }
     return overlapMap;
 };
@@ -169,12 +134,11 @@
     return overlapArray;
 };
 
-<<<<<<< HEAD
 const applyOffset = async (
     overlapArray: OverlappingSegments[],
     layerData: GeoJSON.FeatureCollection<LineString>,
     isCancelled: (() => boolean) | false = false
-): Promise<GeoJSON.FeatureCollection<LineString>> => {
+): Promise<void> => {
     return new Promise(async (resolve, reject) => {
         for (let i = 0; i < overlapArray.length; i++) {
             if (i % 20 === 0) {
@@ -191,17 +155,14 @@
                     for (let j = 0; j < nbOverlapped; j++) {
                         const segment = overlapArray[i].geoData;
                         if (overlapArray[i].directions[j]) {
-                            const offsetLine = lineOffset(segment, 3 * sameDirectionOffset, { units: 'meters' });
-                            replaceCoordinate(segment, offsetLine, overlapArray[i].crossingLines[j], layerData);
+                            const line = layerData.features[overlapArray[i].crossingLines[j]];
+                            replaceLineCoordinates(segment, sameDirectionOffset, line);
                             sameDirectionOffset++;
                         } else {
-                            const reverseCoordinates = segment.geometry.coordinates.slice().reverse();
-                            const reverseLine = segment;
-                            reverseLine.geometry.coordinates = reverseCoordinates;
-                            const offsetLine = lineOffset(reverseLine, 3 * oppositeDirectionOffset, {
-                                units: 'meters'
-                            });
-                            replaceCoordinate(reverseLine, offsetLine, overlapArray[i].crossingLines[j], layerData);
+                            // No deep copy made before the reverse as there was already one previously
+                            segment.geometry.coordinates.reverse();
+                            const line = layerData.features[overlapArray[i].crossingLines[j]];
+                            replaceLineCoordinates(segment, oppositeDirectionOffset, line);
                             oppositeDirectionOffset++;
                         }
                     }
@@ -209,48 +170,8 @@
                 }, 0)
             );
         }
-        resolve(layerData);
-    });
-};
-
-const cleanLines = (geojson: GeoJSON.FeatureCollection<LineString>): GeoJSON.FeatureCollection<LineString> => {
-    geojson.features.forEach((feature) => {
-        feature.geometry.coordinates = feature.geometry.coordinates.filter((value) => {
-            return !Number.isNaN(value[0]) && !Number.isNaN(value[1]);
-        });
-    });
-    return geojson;
-};
-
-const replaceCoordinate = (
-    lineToReplace: GeoJSON.Feature<LineString>,
-    offsetLine: GeoJSON.Feature<LineString>,
-    lineId: number,
-=======
-const applyOffset = (
-    overlapArray: OverlappingSegments[],
->>>>>>> 33085c56
-    layerData: GeoJSON.FeatureCollection<LineString>
-): void => {
-    for (let i = 0; i < overlapArray.length; i++) {
-        const nbOverlapped = overlapArray[i].directions.length;
-        let oppositeDirectionOffset = 0;
-        let sameDirectionOffset = 0;
-        for (let j = 0; j < nbOverlapped; j++) {
-            const segment = overlapArray[i].geoData;
-            if (overlapArray[i].directions[j]) {
-                const line = layerData.features[overlapArray[i].crossingLines[j]];
-                replaceLineCoordinates(segment, sameDirectionOffset, line);
-                sameDirectionOffset++;
-            } else {
-                // No deep copy made before the reverse as there was already one previously
-                segment.geometry.coordinates.reverse();
-                const line = layerData.features[overlapArray[i].crossingLines[j]];
-                replaceLineCoordinates(segment, oppositeDirectionOffset, line);
-                oppositeDirectionOffset++;
-            }
-        }
-    }
+        resolve();
+    });
 };
 
 /**
@@ -286,12 +207,6 @@
             break;
         }
     }
-<<<<<<< HEAD
-    const lineIndex = getLineIndexById(lineId, layerData);
-    const geoData = layerData as GeoJSON.FeatureCollection<LineString>;
-    geoData.features[lineIndex].geometry.coordinates = line.geometry.coordinates;
-=======
->>>>>>> 33085c56
 };
 
 const cleanLines = (geojson: GeoJSON.FeatureCollection<LineString>): void => {
